--- conflicted
+++ resolved
@@ -95,13 +95,9 @@
     ssize_t initMaxPageSize = MaxPageSize(initPath);
     ASSERT_NE(initMaxPageSize, -1) << "Failed to get max page size of ELF: " << initPath;
 
-<<<<<<< HEAD
     ASSERT_EQ(initMaxPageSize % expectedMaxPageSize, 0)
             << "ELF " << initPath << " with page size " << initMaxPageSize
             << " was not built with the required max-page-size " << expectedMaxPageSize;
-=======
-    ASSERT_EQ(initMaxPageSize, expectedMaxPageSize)
-            << "ELF " << initPath << " was not built with the required max-page-size";
 }
 
 /**
@@ -115,5 +111,4 @@
      */
     if (!NoBionicPageSizeMacroProperty())
         GTEST_SKIP() << "Device was not built with: PRODUCT_NO_BIONIC_PAGE_SIZE_MACRO := true";
->>>>>>> 31640a9d
 }