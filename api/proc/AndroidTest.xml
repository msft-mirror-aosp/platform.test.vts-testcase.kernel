<?xml version="1.0" encoding="utf-8"?>
<!-- Copyright (C) 2017 The Android Open Source Project

     Licensed under the Apache License, Version 2.0 (the "License");
     you may not use this file except in compliance with the License.
     You may obtain a copy of the License at

          http://www.apache.org/licenses/LICENSE-2.0

     Unless required by applicable law or agreed to in writing, software
     distributed under the License is distributed on an "AS IS" BASIS,
     WITHOUT WARRANTIES OR CONDITIONS OF ANY KIND, either express or implied.
     See the License for the specific language governing permissions and
     limitations under the License.
-->
<configuration description="Config for VTS KernelApiTest test cases">
    <option name="config-descriptor:metadata" key="plan" value="vts-kernel" />
    <target_preparer class="com.android.compatibility.common.tradefed.targetprep.VtsFilePusher">
        <option name="push-group" value="HostDrivenTest.push" />
    </target_preparer>
    <multi_target_preparer class="com.android.tradefed.targetprep.VtsPythonVirtualenvPreparer">
        <option name="dep-module" value="parse" />
        <option name="dep-module" value="ply" />
    </multi_target_preparer>
    <test class="com.android.tradefed.testtype.VtsMultiDeviceTest">
<<<<<<< HEAD
        <option name="test-module-name" value="VtsKernelProcFileApi" />
        <option name="test-case-path" value="vts/testcases/kernel/api/proc/VtsKernelProcFileApiTest" />
=======
        <option name="test-module-name" value="KernelProcFileApiTest" />
        <option name="test-case-path" value="vts/testcases/kernel/api/proc/KernelProcFileApiTest" />
        <option name="test-timeout" value="10m" />
        <option name="runtime-hint" value="3m"/>
>>>>>>> d6e60287
    </test>
</configuration><|MERGE_RESOLUTION|>--- conflicted
+++ resolved
@@ -23,14 +23,9 @@
         <option name="dep-module" value="ply" />
     </multi_target_preparer>
     <test class="com.android.tradefed.testtype.VtsMultiDeviceTest">
-<<<<<<< HEAD
         <option name="test-module-name" value="VtsKernelProcFileApi" />
         <option name="test-case-path" value="vts/testcases/kernel/api/proc/VtsKernelProcFileApiTest" />
-=======
-        <option name="test-module-name" value="KernelProcFileApiTest" />
-        <option name="test-case-path" value="vts/testcases/kernel/api/proc/KernelProcFileApiTest" />
         <option name="test-timeout" value="10m" />
         <option name="runtime-hint" value="3m"/>
->>>>>>> d6e60287
     </test>
 </configuration>