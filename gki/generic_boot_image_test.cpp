--- conflicted
+++ resolved
@@ -76,9 +76,6 @@
   using std::filesystem::recursive_directory_iterator;
 
   std::string slot_suffix = GetProperty("ro.boot.slot_suffix", "");
-<<<<<<< HEAD
-  std::string boot_path = "/dev/block/by-name/boot" + slot_suffix;
-=======
   // Launching devices with T+ using android13+ kernels have the ramdisk in
   // init_boot instead of boot
   std::string error_msg;
@@ -93,14 +90,14 @@
   } else {
     boot_path = "/dev/block/by-name/boot" + slot_suffix;
   }
->>>>>>> 1bd71b8e
   if (0 != access(boot_path.c_str(), F_OK)) {
     int saved_errno = errno;
     FAIL() << "Can't access " << boot_path << ": " << strerror(saved_errno);
   }
 
   auto extracted_ramdisk = android::ExtractRamdiskToDirectory(boot_path);
-  ASSERT_RESULT_OK(extracted_ramdisk);
+  ASSERT_TRUE(extracted_ramdisk.ok())
+      << "Failed to find the block device: " << boot_path;
 
   std::set<std::string> actual_files;
   std::filesystem::path extracted_ramdisk_path((*extracted_ramdisk)->path);
