--- conflicted
+++ resolved
@@ -21,12 +21,8 @@
     <test class="com.android.tradefed.testtype.VtsMultiDeviceTest">
         <option name="test-module-name" value="VtsKernelLtp" />
         <option name="test-timeout" value="3h" />
-<<<<<<< HEAD
         <option name="runtime-hint" value="30m" />
-=======
-        <option name="runtime-hint" value="20m" />
         <option name="disable-framework" value="true" />
->>>>>>> 1c13919e
         <option name="test-case-path" value="vts/testcases/kernel/ltp/KernelLtpTest" />
     </test>
 </configuration>